{
	"ImportPath": "k8s.io/apimachinery",
	"GoVersion": "go1.10",
	"GodepVersion": "v80",
	"Packages": [
		"./..."
	],
	"Deps": [
		{
			"ImportPath": "github.com/davecgh/go-spew/spew",
			"Rev": "782f4967f2dc4564575ca782fe2d04090b5faca8"
		},
		{
			"ImportPath": "github.com/docker/spdystream",
			"Rev": "449fdfce4d962303d702fec724ef0ad181c92528"
		},
		{
			"ImportPath": "github.com/docker/spdystream/spdy",
			"Rev": "449fdfce4d962303d702fec724ef0ad181c92528"
		},
		{
			"ImportPath": "github.com/elazarl/goproxy",
			"Rev": "c4fc26588b6ef8af07a191fcb6476387bdd46711"
		},
		{
			"ImportPath": "github.com/evanphx/json-patch",
			"Rev": "94e38aa1586e8a6c8a75770bddf5ff84c48a106b"
		},
		{
			"ImportPath": "github.com/ghodss/yaml",
			"Rev": "73d445a93680fa1a78ae23a5839bad48f32ba1ee"
		},
		{
			"ImportPath": "github.com/gogo/protobuf/proto",
			"Rev": "c0656edd0d9eab7c66d1eb0c568f9039345796f7"
		},
		{
			"ImportPath": "github.com/gogo/protobuf/sortkeys",
			"Rev": "c0656edd0d9eab7c66d1eb0c568f9039345796f7"
		},
		{
			"ImportPath": "github.com/golang/glog",
			"Rev": "44145f04b68cf362d9c4df2182967c2275eaefed"
		},
		{
			"ImportPath": "github.com/golang/groupcache/lru",
			"Rev": "02826c3e79038b59d737d3b1c0a1d937f71a4433"
		},
		{
			"ImportPath": "github.com/golang/protobuf/proto",
			"Rev": "b4deda0973fb4c70b50d226b1af49f3da59f5265"
		},
		{
			"ImportPath": "github.com/golang/protobuf/ptypes",
			"Rev": "b4deda0973fb4c70b50d226b1af49f3da59f5265"
		},
		{
			"ImportPath": "github.com/golang/protobuf/ptypes/any",
			"Rev": "b4deda0973fb4c70b50d226b1af49f3da59f5265"
		},
		{
			"ImportPath": "github.com/golang/protobuf/ptypes/duration",
			"Rev": "b4deda0973fb4c70b50d226b1af49f3da59f5265"
		},
		{
			"ImportPath": "github.com/golang/protobuf/ptypes/timestamp",
			"Rev": "b4deda0973fb4c70b50d226b1af49f3da59f5265"
		},
		{
			"ImportPath": "github.com/google/gofuzz",
			"Rev": "44d81051d367757e1c7c6a5a86423ece9afcf63c"
		},
		{
			"ImportPath": "github.com/googleapis/gnostic/OpenAPIv2",
			"Rev": "0c5108395e2debce0d731cf0287ddf7242066aba"
		},
		{
			"ImportPath": "github.com/googleapis/gnostic/compiler",
			"Rev": "0c5108395e2debce0d731cf0287ddf7242066aba"
		},
		{
			"ImportPath": "github.com/googleapis/gnostic/extensions",
			"Rev": "0c5108395e2debce0d731cf0287ddf7242066aba"
		},
		{
			"ImportPath": "github.com/hashicorp/golang-lru",
			"Rev": "a0d98a5f288019575c6d1f4bb1573fef2d1fcdc4"
		},
		{
			"ImportPath": "github.com/hashicorp/golang-lru/simplelru",
			"Rev": "a0d98a5f288019575c6d1f4bb1573fef2d1fcdc4"
		},
		{
			"ImportPath": "github.com/json-iterator/go",
			"Rev": "f2b4162afba35581b6d4a50d3b8f34e33c144682"
		},
		{
			"ImportPath": "github.com/modern-go/concurrent",
			"Rev": "bacd9c7ef1dd9b15be4a9909b8ac7a4e313eec94"
		},
		{
			"ImportPath": "github.com/modern-go/reflect2",
			"Rev": "05fbef0ca5da472bbf96c9322b84a53edc03c9fd"
		},
		{
			"ImportPath": "github.com/mxk/go-flowrate/flowrate",
			"Rev": "cca7078d478f8520f85629ad7c68962d31ed7682"
		},
		{
			"ImportPath": "github.com/onsi/ginkgo",
			"Rev": "67b9df7f55fe1165fd9ad49aca7754cce01a42b8"
		},
		{
			"ImportPath": "github.com/onsi/ginkgo/config",
			"Rev": "67b9df7f55fe1165fd9ad49aca7754cce01a42b8"
		},
		{
			"ImportPath": "github.com/onsi/ginkgo/internal/codelocation",
			"Rev": "67b9df7f55fe1165fd9ad49aca7754cce01a42b8"
		},
		{
			"ImportPath": "github.com/onsi/ginkgo/internal/containernode",
			"Rev": "67b9df7f55fe1165fd9ad49aca7754cce01a42b8"
		},
		{
			"ImportPath": "github.com/onsi/ginkgo/internal/failer",
			"Rev": "67b9df7f55fe1165fd9ad49aca7754cce01a42b8"
		},
		{
			"ImportPath": "github.com/onsi/ginkgo/internal/leafnodes",
			"Rev": "67b9df7f55fe1165fd9ad49aca7754cce01a42b8"
		},
		{
			"ImportPath": "github.com/onsi/ginkgo/internal/remote",
			"Rev": "67b9df7f55fe1165fd9ad49aca7754cce01a42b8"
		},
		{
			"ImportPath": "github.com/onsi/ginkgo/internal/spec",
			"Rev": "67b9df7f55fe1165fd9ad49aca7754cce01a42b8"
		},
		{
			"ImportPath": "github.com/onsi/ginkgo/internal/spec_iterator",
			"Rev": "67b9df7f55fe1165fd9ad49aca7754cce01a42b8"
		},
		{
			"ImportPath": "github.com/onsi/ginkgo/internal/specrunner",
			"Rev": "67b9df7f55fe1165fd9ad49aca7754cce01a42b8"
		},
		{
			"ImportPath": "github.com/onsi/ginkgo/internal/suite",
			"Rev": "67b9df7f55fe1165fd9ad49aca7754cce01a42b8"
		},
		{
			"ImportPath": "github.com/onsi/ginkgo/internal/testingtproxy",
			"Rev": "67b9df7f55fe1165fd9ad49aca7754cce01a42b8"
		},
		{
			"ImportPath": "github.com/onsi/ginkgo/internal/writer",
			"Rev": "67b9df7f55fe1165fd9ad49aca7754cce01a42b8"
		},
		{
			"ImportPath": "github.com/onsi/ginkgo/reporters",
			"Rev": "67b9df7f55fe1165fd9ad49aca7754cce01a42b8"
		},
		{
			"ImportPath": "github.com/onsi/ginkgo/reporters/stenographer",
			"Rev": "67b9df7f55fe1165fd9ad49aca7754cce01a42b8"
		},
		{
			"ImportPath": "github.com/onsi/ginkgo/reporters/stenographer/support/go-colorable",
			"Rev": "67b9df7f55fe1165fd9ad49aca7754cce01a42b8"
		},
		{
			"ImportPath": "github.com/onsi/ginkgo/reporters/stenographer/support/go-isatty",
			"Rev": "67b9df7f55fe1165fd9ad49aca7754cce01a42b8"
		},
		{
			"ImportPath": "github.com/onsi/ginkgo/types",
			"Rev": "67b9df7f55fe1165fd9ad49aca7754cce01a42b8"
		},
		{
			"ImportPath": "github.com/onsi/gomega",
			"Rev": "d59fa0ac68bb5dd932ee8d24eed631cdd519efc3"
		},
		{
			"ImportPath": "github.com/onsi/gomega/format",
			"Rev": "d59fa0ac68bb5dd932ee8d24eed631cdd519efc3"
		},
		{
			"ImportPath": "github.com/onsi/gomega/internal/assertion",
			"Rev": "d59fa0ac68bb5dd932ee8d24eed631cdd519efc3"
		},
		{
			"ImportPath": "github.com/onsi/gomega/internal/asyncassertion",
			"Rev": "d59fa0ac68bb5dd932ee8d24eed631cdd519efc3"
		},
		{
			"ImportPath": "github.com/onsi/gomega/internal/oraclematcher",
			"Rev": "d59fa0ac68bb5dd932ee8d24eed631cdd519efc3"
		},
		{
			"ImportPath": "github.com/onsi/gomega/internal/testingtsupport",
			"Rev": "d59fa0ac68bb5dd932ee8d24eed631cdd519efc3"
		},
		{
			"ImportPath": "github.com/onsi/gomega/matchers",
			"Rev": "d59fa0ac68bb5dd932ee8d24eed631cdd519efc3"
		},
		{
			"ImportPath": "github.com/onsi/gomega/matchers/support/goraph/bipartitegraph",
			"Rev": "d59fa0ac68bb5dd932ee8d24eed631cdd519efc3"
		},
		{
			"ImportPath": "github.com/onsi/gomega/matchers/support/goraph/edge",
			"Rev": "d59fa0ac68bb5dd932ee8d24eed631cdd519efc3"
		},
		{
			"ImportPath": "github.com/onsi/gomega/matchers/support/goraph/node",
			"Rev": "d59fa0ac68bb5dd932ee8d24eed631cdd519efc3"
		},
		{
			"ImportPath": "github.com/onsi/gomega/matchers/support/goraph/util",
			"Rev": "d59fa0ac68bb5dd932ee8d24eed631cdd519efc3"
		},
		{
			"ImportPath": "github.com/onsi/gomega/types",
			"Rev": "d59fa0ac68bb5dd932ee8d24eed631cdd519efc3"
		},
		{
			"ImportPath": "github.com/pborman/uuid",
			"Rev": "ca53cad383cad2479bbba7f7a1a05797ec1386e4"
		},
		{
			"ImportPath": "github.com/pmezard/go-difflib/difflib",
			"Rev": "d8ed2627bdf02c080bf22230dbb337003b7aba2d"
		},
		{
			"ImportPath": "github.com/spf13/pflag",
			"Rev": "583c0c0531f06d5278b7d917446061adc344b5cd"
		},
		{
			"ImportPath": "github.com/stretchr/testify/assert",
			"Rev": "c679ae2cc0cb27ec3293fea7e254e47386f05d69"
		},
		{
			"ImportPath": "github.com/stretchr/testify/require",
			"Rev": "c679ae2cc0cb27ec3293fea7e254e47386f05d69"
		},
		{
			"ImportPath": "golang.org/x/net/html",
			"Rev": "1c05540f6879653db88113bc4a2b70aec4bd491f"
		},
		{
			"ImportPath": "golang.org/x/net/html/atom",
			"Rev": "1c05540f6879653db88113bc4a2b70aec4bd491f"
		},
		{
			"ImportPath": "golang.org/x/net/http2",
			"Rev": "1c05540f6879653db88113bc4a2b70aec4bd491f"
		},
		{
			"ImportPath": "golang.org/x/net/http2/hpack",
			"Rev": "1c05540f6879653db88113bc4a2b70aec4bd491f"
		},
		{
			"ImportPath": "golang.org/x/net/idna",
			"Rev": "1c05540f6879653db88113bc4a2b70aec4bd491f"
		},
		{
			"ImportPath": "golang.org/x/net/lex/httplex",
			"Rev": "1c05540f6879653db88113bc4a2b70aec4bd491f"
		},
		{
			"ImportPath": "golang.org/x/net/websocket",
			"Rev": "1c05540f6879653db88113bc4a2b70aec4bd491f"
		},
		{
			"ImportPath": "golang.org/x/sys/unix",
			"Rev": "95c6576299259db960f6c5b9b69ea52422860fce"
		},
		{
			"ImportPath": "golang.org/x/text/secure/bidirule",
			"Rev": "b19bf474d317b857955b12035d2c5acb57ce8b01"
		},
		{
			"ImportPath": "golang.org/x/text/transform",
			"Rev": "b19bf474d317b857955b12035d2c5acb57ce8b01"
		},
		{
			"ImportPath": "golang.org/x/text/unicode/bidi",
			"Rev": "b19bf474d317b857955b12035d2c5acb57ce8b01"
		},
		{
			"ImportPath": "golang.org/x/text/unicode/norm",
			"Rev": "b19bf474d317b857955b12035d2c5acb57ce8b01"
		},
		{
			"ImportPath": "gopkg.in/inf.v0",
			"Rev": "3887ee99ecf07df5b447e9b00d9c0b2adaa9f3e4"
		},
		{
			"ImportPath": "gopkg.in/yaml.v2",
			"Rev": "670d4cfef0544295bc27a114dbac37980d83185a"
		},
		{
			"ImportPath": "k8s.io/kube-openapi/pkg/util/proto",
<<<<<<< HEAD
			"Rev": "91cfa479c814065e420cee7ed227db0f63a5854e"
		},
		{
			"ImportPath": "k8s.io/kube-openapi/pkg/util/proto/testing",
			"Rev": "91cfa479c814065e420cee7ed227db0f63a5854e"
=======
			"Rev": "0cf8f7e6ed1d2e3d47d02e3b6e559369af24d803"
>>>>>>> f4d8220d
		}
	]
}<|MERGE_RESOLUTION|>--- conflicted
+++ resolved
@@ -304,15 +304,11 @@
 		},
 		{
 			"ImportPath": "k8s.io/kube-openapi/pkg/util/proto",
-<<<<<<< HEAD
-			"Rev": "91cfa479c814065e420cee7ed227db0f63a5854e"
+			"Rev": "0cf8f7e6ed1d2e3d47d02e3b6e559369af24d803"
 		},
 		{
 			"ImportPath": "k8s.io/kube-openapi/pkg/util/proto/testing",
-			"Rev": "91cfa479c814065e420cee7ed227db0f63a5854e"
-=======
 			"Rev": "0cf8f7e6ed1d2e3d47d02e3b6e559369af24d803"
->>>>>>> f4d8220d
 		}
 	]
 }